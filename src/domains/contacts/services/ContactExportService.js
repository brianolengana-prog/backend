/**
 * Contact Export Service
 * 
 * Handles contact export in multiple formats
 * Ensures clean, validated data before export
 * 
 * Best Practice: Single Responsibility - export only
 * Best Practice: Data validation before export
 */
const ContactRepository = require('../repositories/ContactRepository');
const ContactValidationService = require('./ContactValidationService');
const ExportService = require('../../../services/export.service');
const logger = require('../../../shared/infrastructure/logger/logger.service');

class ContactExportService {
  constructor({
    contactRepository = new ContactRepository(),
    validationService = new ContactValidationService(),
    exportService = ExportService
  } = {}) {
    this.contactRepository = contactRepository;
    this.validationService = validationService;
    this.exportService = exportService;
    logger.info('ContactExportService initialized');
  }

  /**
   * Export contacts with strict job scoping
   * 
   * STRICT: If jobId provided, ONLY exports contacts from that job
   * Validates and cleans data before export
   * 
   * @param {string} userId - User ID
   * @param {object} options - Export options
   * @param {string} options.jobId - Job ID (enforces strict scoping)
   * @param {Array<string>} options.contactIds - Optional contact IDs to export
   * @param {string} options.format - Export format: 'csv', 'excel', 'json', 'vcard'
   * @param {object} options.exportOptions - Format-specific options
   * @returns {Promise<object>} { data, filename, mimeType }
   */
  async exportContacts(userId, options = {}) {
    const { jobId, contactIds, format = 'csv', exportOptions = {} } = options;

    logger.info(`Exporting contacts for user: ${userId}`, {
      jobId,
      format,
      contactCount: contactIds?.length || 'all'
    });

    // STRICT: Get contacts with job scoping
    const contacts = await this.getContactsForExport(userId, { jobId, contactIds });

    if (contacts.length === 0) {
      throw new Error('No contacts found to export');
    }

    logger.info(`Found ${contacts.length} contacts to export`);

    // Validate and clean before export
    const validationResult = this.validationService.validateAndCleanContacts(contacts, {
      removeInvalid: true,
      deduplicate: true
    });

<<<<<<< HEAD
    // Validate validation result structure
    if (!validationResult || typeof validationResult !== 'object') {
      logger.error('Validation service returned invalid result', { validationResult });
      throw new Error('Contact validation failed: Invalid result structure');
    }

    const { cleaned } = validationResult;
    if (!Array.isArray(cleaned)) {
      logger.error('Validation service returned invalid cleaned array', { cleaned });
      throw new Error('Contact validation failed: Invalid cleaned contacts array');
    }

    if (cleaned.length === 0) {
=======
    // ✅ FIX: Ensure validation result has expected structure
    if (!validationResult || typeof validationResult !== 'object') {
      throw new Error('Validation service returned invalid result');
    }

    const cleaned = validationResult.cleaned || validationResult || [];

    if (!Array.isArray(cleaned) || cleaned.length === 0) {
>>>>>>> 5dd9d723
      throw new Error('No valid contacts to export after validation');
    }

    logger.info(`Exporting ${cleaned.length} cleaned contacts`);

    // Convert Contact entities to plain objects if needed
    const plainContacts = cleaned.map(contact => {
      // If contact has toObject method (Contact entity), use it
      if (contact && typeof contact.toObject === 'function') {
        return contact.toObject();
      }
      // Otherwise, return as-is (already plain object)
      return contact;
    });

    // Use existing export service for format generation
<<<<<<< HEAD
    const exportResult = await this.exportService.exportContacts(plainContacts, format, exportOptions);

    // Validate export result structure
    if (!exportResult || typeof exportResult !== 'object') {
      logger.error('Export service returned invalid result', { exportResult });
      throw new Error('Export failed: Invalid result structure');
    }

    if (!exportResult.data || !exportResult.filename || !exportResult.mimeType) {
      logger.error('Export service returned incomplete result', { 
        hasData: !!exportResult.data,
        hasFilename: !!exportResult.filename,
        hasMimeType: !!exportResult.mimeType
      });
      throw new Error('Export failed: Missing required fields (data, filename, or mimeType)');
=======
    const exportResult = await this.exportService.exportContacts(cleaned, format, exportOptions);
    
    // ✅ FIX: Ensure export result has expected structure
    if (!exportResult || typeof exportResult !== 'object') {
      throw new Error(`Export service returned invalid result: ${typeof exportResult}`);
    }

    if (!exportResult.data || !exportResult.filename || !exportResult.mimeType) {
      throw new Error(`Export service returned incomplete result. Missing: ${[
        !exportResult.data && 'data',
        !exportResult.filename && 'filename',
        !exportResult.mimeType && 'mimeType'
      ].filter(Boolean).join(', ')}`);
>>>>>>> 5dd9d723
    }

    return exportResult;
  }

  /**
   * Get contacts for export with strict scoping
   * @private
   */
  async getContactsForExport(userId, { jobId, contactIds }) {
    // STRICT: If jobId provided, ONLY get contacts from that job
    if (jobId && jobId !== 'all') {
<<<<<<< HEAD
      // Pass userId for security filtering at database level
      const jobContacts = await this.contactRepository.findByJobId(jobId, userId);
=======
      // ✅ SECURITY: Pass userId to repository for server-side filtering
      const jobContacts = await this.contactRepository.findByJobId(jobId, userId);
      
      // Additional client-side filter for safety (should already be filtered by repository)
      let userContacts = jobContacts.filter(c => c.userId === userId);
>>>>>>> 5dd9d723
      
      // If specific contact IDs requested, filter further
      if (contactIds && contactIds.length > 0) {
        return jobContacts.filter(c => contactIds.includes(c.id));
      }
      
      return jobContacts;
    }

    // If specific contact IDs requested, get those
    if (contactIds && contactIds.length > 0) {
      const contacts = await Promise.all(
        contactIds.map(id => this.contactRepository.findById(id))
      );
      
      // Filter to user's contacts and remove nulls
      return contacts.filter(c => c && c.userId === userId);
    }

    // Get all user's contacts (no job scoping)
    const result = await this.contactRepository.findByUserId(userId, {
      page: 1,
      limit: 10000 // Large limit for export
    });
    
    return result.contacts;
  }

  /**
   * Get health status
   * @returns {object} Health status
   */
  getHealthStatus() {
    return {
      service: 'ContactExportService',
      status: 'healthy',
      repository: 'available',
      validation: 'available',
      exportFormats: ['csv', 'excel', 'json', 'vcard'],
      timestamp: new Date().toISOString()
    };
  }
}

module.exports = ContactExportService;
<|MERGE_RESOLUTION|>--- conflicted
+++ resolved
@@ -62,21 +62,6 @@
       deduplicate: true
     });
 
-<<<<<<< HEAD
-    // Validate validation result structure
-    if (!validationResult || typeof validationResult !== 'object') {
-      logger.error('Validation service returned invalid result', { validationResult });
-      throw new Error('Contact validation failed: Invalid result structure');
-    }
-
-    const { cleaned } = validationResult;
-    if (!Array.isArray(cleaned)) {
-      logger.error('Validation service returned invalid cleaned array', { cleaned });
-      throw new Error('Contact validation failed: Invalid cleaned contacts array');
-    }
-
-    if (cleaned.length === 0) {
-=======
     // ✅ FIX: Ensure validation result has expected structure
     if (!validationResult || typeof validationResult !== 'object') {
       throw new Error('Validation service returned invalid result');
@@ -85,7 +70,6 @@
     const cleaned = validationResult.cleaned || validationResult || [];
 
     if (!Array.isArray(cleaned) || cleaned.length === 0) {
->>>>>>> 5dd9d723
       throw new Error('No valid contacts to export after validation');
     }
 
@@ -102,23 +86,6 @@
     });
 
     // Use existing export service for format generation
-<<<<<<< HEAD
-    const exportResult = await this.exportService.exportContacts(plainContacts, format, exportOptions);
-
-    // Validate export result structure
-    if (!exportResult || typeof exportResult !== 'object') {
-      logger.error('Export service returned invalid result', { exportResult });
-      throw new Error('Export failed: Invalid result structure');
-    }
-
-    if (!exportResult.data || !exportResult.filename || !exportResult.mimeType) {
-      logger.error('Export service returned incomplete result', { 
-        hasData: !!exportResult.data,
-        hasFilename: !!exportResult.filename,
-        hasMimeType: !!exportResult.mimeType
-      });
-      throw new Error('Export failed: Missing required fields (data, filename, or mimeType)');
-=======
     const exportResult = await this.exportService.exportContacts(cleaned, format, exportOptions);
     
     // ✅ FIX: Ensure export result has expected structure
@@ -132,7 +99,6 @@
         !exportResult.filename && 'filename',
         !exportResult.mimeType && 'mimeType'
       ].filter(Boolean).join(', ')}`);
->>>>>>> 5dd9d723
     }
 
     return exportResult;
@@ -145,16 +111,11 @@
   async getContactsForExport(userId, { jobId, contactIds }) {
     // STRICT: If jobId provided, ONLY get contacts from that job
     if (jobId && jobId !== 'all') {
-<<<<<<< HEAD
-      // Pass userId for security filtering at database level
-      const jobContacts = await this.contactRepository.findByJobId(jobId, userId);
-=======
       // ✅ SECURITY: Pass userId to repository for server-side filtering
       const jobContacts = await this.contactRepository.findByJobId(jobId, userId);
       
       // Additional client-side filter for safety (should already be filtered by repository)
       let userContacts = jobContacts.filter(c => c.userId === userId);
->>>>>>> 5dd9d723
       
       // If specific contact IDs requested, filter further
       if (contactIds && contactIds.length > 0) {
