const { PrismaClient } = require('@prisma/client');
const exportService = require('./export.service');
const logger = require('../utils/logger');

const prisma = new PrismaClient();

class ContactsService {
  /**
   * Get contact statistics for a user
   * All stats are derived from the extraction workflow
   */
  async getContactStats(userId) {
    try {
      console.log(`📊 Getting contact stats for user: ${userId}`);

      // Get all contacts from extraction jobs
      const contacts = await prisma.contact.findMany({
        where: { userId }
      });

      // Get total contacts count
      const totalContacts = contacts.length;

      // Get contacts by role
      const contactsByRole = await prisma.contact.groupBy({
        by: ['role'],
        where: { userId },
        _count: { role: true }
      });

      // Get contacts by production (via job relation)
      const contactsByProduction = await prisma.contact.findMany({
        where: { userId },
        include: {
          job: {
            select: {
              productionId: true
            }
          }
        }
      });

      // Group by production manually
      const productionGroups = contactsByProduction.reduce((acc, contact) => {
        const productionId = contact.job?.productionId || 'unknown';
        acc[productionId] = (acc[productionId] || 0) + 1;
        return acc;
      }, {});

      const contactsByProductionArray = Object.entries(productionGroups).map(([productionId, count]) => ({
        productionId,
        count
      }));

      // Get recent contacts (last 30 days)
      const thirtyDaysAgo = new Date();
      thirtyDaysAgo.setDate(thirtyDaysAgo.getDate() - 30);

      const recentContacts = contacts.filter(contact => 
        contact.createdAt >= thirtyDaysAgo
      ).length;

      // Get contacts with email
      const contactsWithEmail = contacts.filter(contact => 
        contact.email && contact.email.trim() !== ''
      ).length;

      // Get contacts with phone
      const contactsWithPhone = contacts.filter(contact => 
        contact.phone && contact.phone.trim() !== ''
      ).length;

      // Get contacts by extraction job status
      const contactsByJobStatus = await prisma.contact.groupBy({
        by: ['jobId'],
        where: { userId },
        _count: { jobId: true }
      });

      // Get unique jobs that produced contacts
      const jobsWithContacts = await prisma.job.findMany({
        where: {
          userId,
          contacts: {
            some: {}
          }
        },
        select: {
          id: true,
          fileName: true,
          status: true,
          createdAt: true
        }
      });

      const stats = {
        totalContacts,
        withEmail: contactsWithEmail,  // ✅ FIX: Match frontend expected field name
        withPhone: contactsWithPhone,  // ✅ FIX: Match frontend expected field name
        totalJobs: jobsWithContacts.length,
        recentContacts,
        contactsWithEmail,  // Keep for backward compatibility
        contactsWithPhone,  // Keep for backward compatibility
        contactsByRole: contactsByRole.map(item => ({
          role: item.role || 'Unknown',
          count: item._count.role
        })),
        contactsByProduction: contactsByProductionArray,
        // Extraction-specific stats
        averageContactsPerJob: jobsWithContacts.length > 0 
          ? Math.round((totalContacts / jobsWithContacts.length) * 100) / 100 
          : 0,
        jobsWithContacts: jobsWithContacts.length,
        lastExtractionDate: jobsWithContacts.length > 0 
          ? jobsWithContacts.sort((a, b) => new Date(b.createdAt) - new Date(a.createdAt))[0].createdAt
          : null
      };

      console.log(`✅ Contact stats for user ${userId}:`, {
        totalContacts,
        recentContacts,
        jobsWithContacts: jobsWithContacts.length,
        avgContactsPerJob: stats.averageContactsPerJob
      });
      return stats;
    } catch (error) {
      console.error('❌ Error getting contact stats:', error);
      throw error;
    }
  }

  /**
   * Normalize contact data from database (snake_case) to API format (camelCase)
   * @private
   */
  normalizeContact(contact) {
    return {
      id: contact.id,
      jobId: contact.jobId || contact.job_id,  // ✅ Normalize field name
      userId: contact.userId || contact.user_id,
      name: contact.name,
      email: contact.email,
      phone: contact.phone,
      role: contact.role,
      company: contact.company,
      isSelected: contact.isSelected ?? contact.is_selected ?? true,
      createdAt: contact.createdAt || contact.created_at,
      updatedAt: contact.updatedAt || contact.updated_at,
      // Include job relation if present
      ...(contact.job && {
        job: {
          id: contact.job.id,
          title: contact.job.title,
          fileName: contact.job.fileName || contact.job.file_name,
          status: contact.job.status,
          createdAt: contact.job.createdAt || contact.job.created_at
        }
      })
    };
  }

  /**
   * Get paginated contacts for a user with metadata
   * ⚡ OPTIMIZED: Returns contacts with pagination info
   */
  async getContactsPaginated(userId, options = {}) {
    try {
      console.log(`📋 Getting paginated contacts for user: ${userId}`, options);

      const {
        page = 1,
        limit = 25,
        search = '',
        role = '',
        jobId = '',
        sortBy = 'created_at',
        sortOrder = 'desc',
        requireContact = 'true'  // ✅ NEW: Quality filter - only contacts with email OR phone
      } = options;

      // Build where clause with filters
      const where = {
        userId,
        ...(search && {
          OR: [
            { name: { contains: search, mode: 'insensitive' } },
            { email: { contains: search, mode: 'insensitive' } },
            { phone: { contains: search, mode: 'insensitive' } },
            { role: { contains: search, mode: 'insensitive' } },
            { company: { contains: search, mode: 'insensitive' } }
          ]
        }),
        ...(role && role !== 'all' && { role: { contains: role, mode: 'insensitive' } }),
        ...(jobId && jobId !== 'all' && { jobId }),
        // ✅ QUALITY FILTER: Only contacts with valid email OR phone
        ...(requireContact === 'true' && {
          OR: [
            { 
              email: { 
                not: null,
                not: '',
                contains: '@'
              }
            },
            {
              phone: { 
                not: null,
                not: ''
              }
            }
          ]
        })
      };

      // Build orderBy clause
      const orderByField = sortBy === 'created_at' ? 'createdAt' : sortBy;
      const orderBy = { [orderByField]: sortOrder };

      // Execute queries in parallel for better performance
      const [contacts, total] = await Promise.all([
        prisma.contact.findMany({
          where,
          skip: (page - 1) * limit,
          take: limit,
          orderBy,
          include: {
            job: {
              select: {
                id: true,
                title: true,
                fileName: true,
                status: true,
                createdAt: true
              }
            }
          }
        }),
        prisma.contact.count({ where })
      ]);

      // ✅ Normalize all contacts to use camelCase field names
      const normalizedContacts = contacts.map(contact => this.normalizeContact(contact));

      // Calculate pagination metadata
      const totalPages = Math.ceil(total / limit);
      const hasMore = page < totalPages;

      // ✅ Calculate stats for the filtered dataset (enterprise-grade performance)
      // Use the same WHERE clause to get accurate stats for the current filter context
      const statsWhere = {
        userId,
        ...(search && {
          OR: [
            { name: { contains: search, mode: 'insensitive' } },
            { email: { contains: search, mode: 'insensitive' } },
            { phone: { contains: search, mode: 'insensitive' } },
            { role: { contains: search, mode: 'insensitive' } },
            { company: { contains: search, mode: 'insensitive' } }
          ]
        }),
        ...(role && role !== 'all' && { role: { contains: role, mode: 'insensitive' } }),
        ...(jobId && jobId !== 'all' && { jobId })
      };

      const [contactsWithEmail, contactsWithPhone, totalJobs] = await Promise.all([
        prisma.contact.count({
          where: {
            ...statsWhere,
            email: { 
              not: null,
              contains: '@'
            }
          }
        }),
        prisma.contact.count({
          where: {
            ...statsWhere,
            phone: { 
              not: null,
              not: ''
            }
          }
        }),
        prisma.job.count({
          where: {
            userId,
            ...(jobId && jobId !== 'all' && { id: jobId }),
            contacts: {
              some: {}
            }
          }
        })
      ]);

      const stats = {
        totalContacts: total,
        withEmail: contactsWithEmail,
        withPhone: contactsWithPhone,
        totalJobs: totalJobs || 0
      };

      const result = {
        contacts: normalizedContacts,
        pagination: {
          page,
          limit,
          total,
          totalPages,
          hasMore
        },
        stats
      };

      console.log(`✅ Returning ${normalizedContacts.length} of ${total} contacts (page ${page}/${totalPages})`, {
        stats: {
          total: stats.totalContacts,
          withEmail: stats.withEmail,
          withPhone: stats.withPhone,
          totalJobs: stats.totalJobs
        }
      });
      return result;
    } catch (error) {
      console.error('❌ Error getting paginated contacts:', error);
      throw error;
    }
  }

  /**
   * Get all contacts for a user (legacy - for backward compatibility)
   * @deprecated Use getContactsPaginated instead for better performance
   */
  async getContacts(userId, options = {}) {
    try {
      console.log(`📋 Getting contacts for user: ${userId} (legacy method)`);
      
      // Use paginated method but return all results
      const result = await this.getContactsPaginated(userId, {
        ...options,
        page: 1,
        limit: options.limit || 1000 // Return up to 1000 for backward compatibility
      });

      return result.contacts;
    } catch (error) {
      console.error('❌ Error getting contacts:', error);
      throw error;
    }
  }

  /**
   * Get a specific contact by ID
   */
  async getContactById(userId, contactId) {
    try {
      console.log(`📋 Getting contact ${contactId} for user: ${userId}`);

      const contact = await prisma.contact.findFirst({
        where: {
          id: contactId,
          userId
        },
        include: {
          job: {
            select: {
              id: true,
              title: true,
              fileName: true,
              status: true,
              createdAt: true,
              productionId: true
            }
          }
        }
      });

      if (!contact) {
        throw new Error('Contact not found');
      }

      // ✅ Normalize to camelCase
      return this.normalizeContact(contact);
    } catch (error) {
      console.error('❌ Error getting contact:', error);
      throw error;
    }
  }

  /**
   * Delete a contact by ID
   */
  async deleteContact(userId, contactId) {
    try {
      console.log(`🗑️ Deleting contact ${contactId} for user: ${userId}`);

      const contact = await prisma.contact.findFirst({
        where: {
          id: contactId,
          userId
        }
      });

      if (!contact) {
        throw new Error('Contact not found');
      }

      await prisma.contact.delete({
        where: { id: contactId }
      });

      console.log(`✅ Contact ${contactId} deleted successfully`);
    } catch (error) {
      console.error('❌ Error deleting contact:', error);
      throw error;
    }
  }

  /**
   * Export contacts to multiple formats (CSV, Excel, JSON, vCard)
   * @param {string} userId - User ID
   * @param {Array<string>} contactIds - Optional array of contact IDs to export
   * @param {string} format - Export format: 'csv', 'excel', 'json', 'vcard'
   * @param {string} jobId - Optional job ID to filter contacts
   * @param {Object} options - Export options (includeFields, delimiter, etc.)
   */
  async exportContacts(userId, contactIds, format = 'csv', jobId = null, options = {}) {
    try {
      logger.info(`📥 Exporting contacts for user: ${userId}`, { 
        format, 
        count: contactIds?.length || 'all', 
        jobId,
        options: Object.keys(options)
      });

      // Build query
      const where = {
        userId,
        ...(contactIds && contactIds.length > 0 && { id: { in: contactIds } }),
        ...(jobId && { jobId })
      };

      // Fetch contacts
      const contacts = await prisma.contact.findMany({
        where,
        orderBy: { createdAt: 'desc' },
        include: {
          job: {
            select: {
              id: true,
              title: true,
              fileName: true,
              status: true,
              createdAt: true
            }
          }
        }
      });

      if (contacts.length === 0) {
        throw new Error('No contacts found to export');
      }

      logger.info(`✅ Found ${contacts.length} contacts to export`);

      // Use the centralized export service
<<<<<<< HEAD
      const exportResult = await exportService.exportContacts(contacts, format, options);
      
      // Validate export result
      if (!exportResult || typeof exportResult !== 'object') {
        throw new Error('Export service returned invalid result');
      }
      
      if (!exportResult.data || !exportResult.filename || !exportResult.mimeType) {
        throw new Error('Export service returned incomplete result (missing data, filename, or mimeType)');
      }
      
      return exportResult;
    } catch (error) {
      // Safe error logging - handle case where logger might be undefined
      if (logger && typeof logger.error === 'function') {
        logger.error('❌ Error exporting contacts', { 
          error: error && error.message ? error.message : String(error), 
          userId, 
          format,
          stack: error && error.stack ? error.stack : undefined
        });
      } else {
        console.error('❌ Error exporting contacts:', error);
      }
      throw error;
=======
      const result = await exportService.exportContacts(contacts, format, options);
      
      // Validate result structure
      if (!result || typeof result !== 'object') {
        throw new Error(`Invalid export result: expected object, got ${typeof result}`);
      }
      
      if (!result.data || !result.filename || !result.mimeType) {
        throw new Error(`Invalid export result structure: missing required fields. Got: ${JSON.stringify(Object.keys(result || {}))}`);
      }
      
      return result;
    } catch (error) {
      // Safe error logging - use console.error to avoid winston issues
      const errorMessage = error?.message || String(error || 'Unknown error');
      console.error('❌ Error exporting contacts:', {
        message: errorMessage,
        userId,
        format,
        stack: error?.stack
      });
      
      // Re-throw with a clean error message
      const exportError = new Error(`Export failed: ${errorMessage}`);
      exportError.stack = error?.stack;
      throw exportError;
>>>>>>> 5dd9d723
    }
  }

  /**
   * Get health status
   */
  getHealthStatus() {
    return {
      service: 'ContactsService',
      status: 'healthy',
      timestamp: new Date().toISOString()
    };
  }
}

module.exports = new ContactsService();<|MERGE_RESOLUTION|>--- conflicted
+++ resolved
@@ -463,33 +463,6 @@
       logger.info(`✅ Found ${contacts.length} contacts to export`);
 
       // Use the centralized export service
-<<<<<<< HEAD
-      const exportResult = await exportService.exportContacts(contacts, format, options);
-      
-      // Validate export result
-      if (!exportResult || typeof exportResult !== 'object') {
-        throw new Error('Export service returned invalid result');
-      }
-      
-      if (!exportResult.data || !exportResult.filename || !exportResult.mimeType) {
-        throw new Error('Export service returned incomplete result (missing data, filename, or mimeType)');
-      }
-      
-      return exportResult;
-    } catch (error) {
-      // Safe error logging - handle case where logger might be undefined
-      if (logger && typeof logger.error === 'function') {
-        logger.error('❌ Error exporting contacts', { 
-          error: error && error.message ? error.message : String(error), 
-          userId, 
-          format,
-          stack: error && error.stack ? error.stack : undefined
-        });
-      } else {
-        console.error('❌ Error exporting contacts:', error);
-      }
-      throw error;
-=======
       const result = await exportService.exportContacts(contacts, format, options);
       
       // Validate result structure
@@ -516,7 +489,6 @@
       const exportError = new Error(`Export failed: ${errorMessage}`);
       exportError.stack = error?.stack;
       throw exportError;
->>>>>>> 5dd9d723
     }
   }
 
