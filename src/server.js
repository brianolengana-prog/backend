--- conflicted
+++ resolved
@@ -1,22 +1,4 @@
-<<<<<<< HEAD
-// Handle unhandled promise rejections
-process.on('unhandledRejection', (reason, promise) => {
-  console.error('❌ Unhandled Rejection at:', promise);
-  console.error('❌ Reason:', reason);
-  console.error('❌ Stack:', reason?.stack);
-  process.exit(1);
-});
-
-// Handle uncaught exceptions
-process.on('uncaughtException', (error) => {
-  console.error('❌ Uncaught Exception:', error);
-  console.error('❌ Stack:', error.stack);
-  process.exit(1);
-});
-
-=======
 console.log('📦 Loading modules...');
->>>>>>> 5dd9d723
 const app = require('./app');
 console.log('✅ app.js loaded');
 const db = require('./config/database');
@@ -56,26 +38,10 @@
     const server = app.listen(PORT, () => {
       console.log(`✅ Clean backend listening on ${PORT}`);
       console.log(`🌐 API available at http://localhost:${PORT}/api`);
-<<<<<<< HEAD
-    });
-
-    // Handle server errors
-    server.on('error', (error) => {
-      console.error('❌ Server error:', error);
-      if (error.code === 'EADDRINUSE') {
-        console.error(`❌ Port ${PORT} is already in use`);
-      }
-      process.exit(1);
-    });
-
-    process.on('SIGTERM', async () => {
-      console.log('🛑 SIGTERM received, shutting down gracefully...');
-=======
     });
 
     process.on('SIGTERM', async () => {
       console.log('🛑 Shutting down gracefully...');
->>>>>>> 5dd9d723
       server.close(async () => {
         await db.disconnect();
         console.log('✅ Shutdown complete');
@@ -83,19 +49,10 @@
       });
     });
   } catch (e) {
-<<<<<<< HEAD
-    console.error('❌ Failed to start server:', e);
-    console.error('❌ Error details:', {
-      message: e.message,
-      stack: e.stack,
-      name: e.name
-    });
-=======
     console.error('❌ Failed to start server:', e.message);
     if (e.stack) {
       console.error('Stack trace:', e.stack);
     }
->>>>>>> 5dd9d723
     process.exit(1);
   }
 }
